--- conflicted
+++ resolved
@@ -1,17 +1,11 @@
 from typing import List
-<<<<<<< HEAD
-=======
 
 import pytest
->>>>>>> 5d22e99d
 from django.core.files.uploadedfile import SimpleUploadedFile
 from django.utils.datastructures import MultiValueDict
 
 from ninja import File, NinjaAPI, UploadedFile
-<<<<<<< HEAD
 from ninja.errors import ConfigError
-=======
->>>>>>> 5d22e99d
 from ninja.testing import TestClient
 
 api = NinjaAPI()
