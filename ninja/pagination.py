--- conflicted
+++ resolved
@@ -159,20 +159,16 @@
         pagination: Input,
         **params: Any,
     ) -> Any:
-<<<<<<< HEAD
         page_size = self._get_page_size(pagination.page_size)
         offset = (pagination.page - 1) * page_size
-        return {
-            "items": queryset[offset : offset + page_size],
-=======
-        offset = (pagination.page - 1) * self.page_size
+
         if isinstance(queryset, QuerySet):
-            items = [obj async for obj in queryset[offset : offset + self.page_size]]
+            items = [obj async for obj in queryset[offset : offset + page_size]]
         else:
-            items = queryset[offset : offset + self.page_size]
+            items = queryset[offset : offset + page_size]
+
         return {
             "items": items,
->>>>>>> a20aedff
             "count": await self._aitems_count(queryset),
         }  # noqa: E203
 
